--- conflicted
+++ resolved
@@ -17,11 +17,7 @@
  * along with GenieACS.  If not, see <http://www.gnu.org/licenses/>.
  */
 
-<<<<<<< HEAD
 import { MongoClient, ObjectID, Collection, Db, GridFSBucket } from "mongodb";
-=======
-import { MongoClient, ObjectId, Collection, Db } from "mongodb";
->>>>>>> 65249c0a
 import { get } from "./config";
 import { decodeTag, encodeTag, escapeRegExp } from "./common";
 import { parse } from "./common/expression-parser";
@@ -838,8 +834,7 @@
 }
 
 export async function getUsers(): Promise<User[]> {
-<<<<<<< HEAD
-  return usersCollection.find().toArray();
+  return usersCollection.find().toArray() as unknown as User[];
 }
 
 export async function deleteDeviceUploads(deviceId: string): Promise<void> {
@@ -851,7 +846,4 @@
     })
     .toArray();
   await Promise.all(files.map((f) => uploadsBucket.delete(f["_id"])));
-=======
-  return usersCollection.find().toArray() as unknown as User[];
->>>>>>> 65249c0a
 }