/**
 * Copyright 2013-2019  GenieACS Inc.
 *
 * This file is part of GenieACS.
 *
 * GenieACS is free software: you can redistribute it and/or modify
 * it under the terms of the GNU Affero General Public License as
 * published by the Free Software Foundation, either version 3 of the
 * License, or (at your option) any later version.
 *
 * GenieACS is distributed in the hope that it will be useful,
 * but WITHOUT ANY WARRANTY; without even the implied warranty of
 * MERCHANTABILITY or FITNESS FOR A PARTICULAR PURPOSE.  See the
 * GNU Affero General Public License for more details.
 *
 * You should have received a copy of the GNU Affero General Public License
 * along with GenieACS.  If not, see <http://www.gnu.org/licenses/>.
 */

import * as url from "url";
import { IncomingMessage, ServerResponse } from "http";
import { Collection, GridFSBucket, ObjectId } from "mongodb";
import { onConnect, getOperations } from "./db";
import * as logger from "./logger";
import { getRequestOrigin } from "./forwarded";
import memoize from "./common/memoize";

let filesCollection: Collection;
let filesBucket: GridFSBucket;
let uploadsBucket: GridFSBucket;

onConnect(async (db) => {
  filesCollection = db.collection("fs.files");
  filesBucket = new GridFSBucket(db);
  uploadsBucket = new GridFSBucket(db, { bucketName: "uploads" });
});

<<<<<<< HEAD
async function canUpload(
  deviceId: string,
  fileName: string,
  timeout = Date.now() + 5000
): Promise<boolean> {
  const operations = Object.values(await getOperations(deviceId));
  for (const operation of operations) {
    if (operation.name === "Upload" && operation.args.fileName === fileName)
      return true;
  }

  if (Date.now() >= timeout) return false;
  // Need to wait and retry in case upload was initiated before session was closed
  await new Promise((resolve) => setTimeout(resolve, 1000));
  return canUpload(deviceId, fileName, timeout);
}
=======
const getFile = memoize(
  (uploadDate: number, size: number, filename: string): Promise<Buffer> => {
    return new Promise((resolve, reject) => {
      const buffer = Buffer.allocUnsafe(size);
      let i = 0;
      const downloadStream = filesBucket.openDownloadStreamByName(filename);
      downloadStream.on("error", reject);
      downloadStream.on("data", (data: Buffer) => {
        data.copy(buffer, i);
        i += data.length;
      });
      downloadStream.on("end", () => {
        if (i !== size) reject(new Error("File size mismatch"));
        else resolve(buffer);
      });
    });
  }
);
>>>>>>> 65249c0a

export async function listener(
  request: IncomingMessage,
  response: ServerResponse
): Promise<void> {
<<<<<<< HEAD
=======
  if (request.method !== "GET") {
    response.writeHead(405, { Allow: "GET" });
    response.end("405 Method Not Allowed");
    return;
  }

>>>>>>> 65249c0a
  const urlParts = url.parse(request.url, true);
  const filename = decodeURIComponent(urlParts.pathname.substring(1));

  const log = {
    message: "Fetch file",
    filename: filename,
    remoteAddress: getRequestOrigin(request).remoteAddress,
  };

<<<<<<< HEAD
    const file = await filesCollection.findOne({ _id: filename });
    if (!file) {
      response.writeHead(404);
      response.end();
      log.message += " not found";
      logger.accessError(log);
      return;
    }

    response.writeHead(200, {
      "Content-Type": file.contentType || "application/octet-stream",
      "Content-Length": file.length,
    });

    const downloadStream = filesBucket.openDownloadStreamByName(filename);
    downloadStream.pipe(response);

    logger.accessInfo(log);
  } else if (request.method === "PUT") {
    const [, deviceId, ...filePath] = urlParts.pathname
      .split("/")
      .map(querystring.unescape);

    const fileName = `${deviceId}/${filePath.join("/")}`;

    if (!(await canUpload(deviceId, fileName))) {
      response.writeHead(403);
      response.end("403 Forbidden");
      return;
    }

    try {
      await uploadsBucket.delete((fileName as unknown) as ObjectId);
    } catch (err) {
      // File not found, do nothing
    }
    const uploadStream = uploadsBucket.openUploadStreamWithId(
      fileName,
      fileName
    );

    uploadStream.on("finish", () => {
      response.writeHead(200);
      response.end();
    });

    uploadStream.on("error", (err) => {
      response.writeHead(500);
      response.end(err.message);
    });

    request.pipe(uploadStream);
  } else {
    response.writeHead(405, { Allow: "GET" });
    response.end("405 Method Not Allowed");
  }
=======
  const file = await filesCollection.findOne({ _id: filename });

  if (!file) {
    response.writeHead(404);
    response.end();
    log.message += " not found";
    logger.accessError(log);
    return;
  }

  const buffer = await getFile(
    file["uploadDate"].getTime(),
    file.length,
    filename
  );

  response.writeHead(200, {
    "Content-Type": "application/octet-stream",
    "Content-Length": file.length,
  });

  response.end(buffer);
  logger.accessInfo(log);
>>>>>>> 65249c0a
}<|MERGE_RESOLUTION|>--- conflicted
+++ resolved
@@ -35,7 +35,7 @@
   uploadsBucket = new GridFSBucket(db, { bucketName: "uploads" });
 });
 
-<<<<<<< HEAD
+
 async function canUpload(
   deviceId: string,
   fileName: string,
@@ -52,7 +52,7 @@
   await new Promise((resolve) => setTimeout(resolve, 1000));
   return canUpload(deviceId, fileName, timeout);
 }
-=======
+
 const getFile = memoize(
   (uploadDate: number, size: number, filename: string): Promise<Buffer> => {
     return new Promise((resolve, reject) => {
@@ -71,21 +71,17 @@
     });
   }
 );
->>>>>>> 65249c0a
 
 export async function listener(
   request: IncomingMessage,
   response: ServerResponse
 ): Promise<void> {
-<<<<<<< HEAD
-=======
   if (request.method !== "GET") {
     response.writeHead(405, { Allow: "GET" });
     response.end("405 Method Not Allowed");
     return;
   }
 
->>>>>>> 65249c0a
   const urlParts = url.parse(request.url, true);
   const filename = decodeURIComponent(urlParts.pathname.substring(1));
 
@@ -95,7 +91,6 @@
     remoteAddress: getRequestOrigin(request).remoteAddress,
   };
 
-<<<<<<< HEAD
     const file = await filesCollection.findOne({ _id: filename });
     if (!file) {
       response.writeHead(404);
@@ -105,6 +100,12 @@
       return;
     }
 
+    const buffer = await getFile(
+        file["uploadDate"].getTime(),
+        file.length,
+        filename
+    );
+
     response.writeHead(200, {
       "Content-Type": file.contentType || "application/octet-stream",
       "Content-Length": file.length,
@@ -112,6 +113,8 @@
 
     const downloadStream = filesBucket.openDownloadStreamByName(filename);
     downloadStream.pipe(response);
+    response.end(buffer);
+    logger.accessInfo(log);
 
     logger.accessInfo(log);
   } else if (request.method === "PUT") {
@@ -152,29 +155,4 @@
     response.writeHead(405, { Allow: "GET" });
     response.end("405 Method Not Allowed");
   }
-=======
-  const file = await filesCollection.findOne({ _id: filename });
-
-  if (!file) {
-    response.writeHead(404);
-    response.end();
-    log.message += " not found";
-    logger.accessError(log);
-    return;
-  }
-
-  const buffer = await getFile(
-    file["uploadDate"].getTime(),
-    file.length,
-    filename
-  );
-
-  response.writeHead(200, {
-    "Content-Type": "application/octet-stream",
-    "Content-Length": file.length,
-  });
-
-  response.end(buffer);
-  logger.accessInfo(log);
->>>>>>> 65249c0a
 }