/**
 * Copyright 2013-2019  GenieACS Inc.
 *
 * This file is part of GenieACS.
 *
 * GenieACS is free software: you can redistribute it and/or modify
 * it under the terms of the GNU Affero General Public License as
 * published by the Free Software Foundation, either version 3 of the
 * License, or (at your option) any later version.
 *
 * GenieACS is distributed in the hope that it will be useful,
 * but WITHOUT ANY WARRANTY; without even the implied warranty of
 * MERCHANTABILITY or FITNESS FOR A PARTICULAR PURPOSE.  See the
 * GNU Affero General Public License for more details.
 *
 * You should have received a copy of the GNU Affero General Public License
 * along with GenieACS.  If not, see <http://www.gnu.org/licenses/>.
 */

import m, {
  Static,
  Attributes,
  Children,
  ComponentTypes,
  CommonAttributes,
  ClosureComponent,
  Vnode,
} from "mithril";
import parameter from "./components/parameter";
import parameterList from "./components/parameter-list";
import parameterTable from "./components/parameter-table";
import overviewDot from "./components/overview-dot";
import container from "./components/container";
import summonButton from "./components/summon-button";
import deviceFaults from "./components/device-faults";
import allParameters from "./components/all-parameters";
import deviceActions from "./components/device-actions";
import tags from "./components/tags";
import ping from "./components/ping";
import deviceLink from "./components/device-link";
import longTextComponent from "./long-text-component";
<<<<<<< HEAD
import deviceUploads from "./components/device-uploads";
=======
import loading from "./components/loading";
>>>>>>> 65249c0a

const comps = {
  parameter,
  "parameter-list": parameterList,
  "parameter-table": parameterTable,
  "overview-dot": overviewDot,
  container,
  "summon-button": summonButton,
  "device-faults": deviceFaults,
  "all-parameters": allParameters,
  "device-actions": deviceActions,
  tags,
  ping,
  "device-link": deviceLink,
  "long-text": longTextComponent,
<<<<<<< HEAD
  "device-uploads": deviceUploads,
=======
  loading: loading,
>>>>>>> 65249c0a
};

const contextifiedComponents = new WeakMap<ComponentTypes, ComponentTypes>();
const vnodeContext = new WeakMap<Vnode, Attributes>();

interface MC extends Static {
  context: {
    (ctx: Attributes, selector: string, ...children: Children[]): Vnode<
      any,
      any
    >;
    (
      ctx: Attributes,
      selector: string,
      attributes: Attributes,
      ...children: Children[]
    ): Vnode<any, any>;
    <Attrs, State>(
      ctx: Attributes,
      component: ComponentTypes<Attrs, State>,
      ...args: Children[]
    ): Vnode<Attrs, State>;
    <Attrs, State>(
      ctx: Attributes,
      component: ComponentTypes<Attrs, State>,
      attributes: Attrs & CommonAttributes<Attrs, State>,
      ...args: Children[]
    ): Vnode<Attrs, State>;
  };
}

const M = new Proxy(m, {
  apply: (target, thisArg, argumentsList) => {
    const c = argumentsList[0];
    if (typeof c !== "string") argumentsList[0] = contextifyComponent(c);
    else if (comps[c]) argumentsList[0] = contextifyComponent(comps[c]);

    return Reflect.apply(target, undefined, argumentsList);
  },
  get: (target, prop) => {
    if (prop === "context") return contextFn;
    else return Reflect.get(target, prop);
  },
}) as MC;

function contextFn(context, ...argumentsList): Vnode {
  const vnode = Reflect.apply(M, undefined, argumentsList);
  vnodeContext.set(vnode, context);
  return vnode;
}

function applyContext(vnode, parentContext): void {
  if (Array.isArray(vnode)) {
    for (const c of vnode) applyContext(c, parentContext);
  } else if (vnode && typeof vnode === "object" && vnode.tag) {
    const vc = Object.assign({}, parentContext, vnodeContext.get(vnode));
    if (typeof vnode.tag !== "string") {
      vnodeContext.set(vnode, vc);
      vnode.attrs = Object.assign({}, vc, vnode.attrs);
    }
    if (vnode.children?.length)
      for (const c of vnode.children) applyContext(c, vc);
  }
}

export function contextifyComponent(component: ComponentTypes): ComponentTypes {
  let c = contextifiedComponents.get(component);
  if (!c) {
    if (typeof component !== "function") {
      c = Object.assign({}, component);
      const view = component.view;
      c.view = function (vnode) {
        const context = vnodeContext.get(vnode) || {};
        const res = Reflect.apply(view, this, [vnode]);
        applyContext(res, context);
        return res;
      };
    } else if (!component.prototype?.view) {
      c = (initialNode) => {
        const state = (component as ClosureComponent)(initialNode);
        const view = state.view;
        state.view = function (vnode) {
          const context = vnodeContext.get(vnode) || {};
          try {
            const res = Reflect.apply(view, this, [vnode]);
            applyContext(res, context);
            return res;
          } catch (err) {
            return m(
              "p.error",
              {
                title: "Click to print stack trace to console",
                onclick: () => console.error(err),
              },
              "Error!"
            );
          }
        };
        return state;
      };
    } else {
      // TODO support class components
      throw new Error("Class components not supported");
    }
    contextifiedComponents.set(component, c);
  }
  return c;
}

export { M as m };<|MERGE_RESOLUTION|>--- conflicted
+++ resolved
@@ -39,11 +39,8 @@
 import ping from "./components/ping";
 import deviceLink from "./components/device-link";
 import longTextComponent from "./long-text-component";
-<<<<<<< HEAD
 import deviceUploads from "./components/device-uploads";
-=======
 import loading from "./components/loading";
->>>>>>> 65249c0a
 
 const comps = {
   parameter,
@@ -59,11 +56,8 @@
   ping,
   "device-link": deviceLink,
   "long-text": longTextComponent,
-<<<<<<< HEAD
   "device-uploads": deviceUploads,
-=======
   loading: loading,
->>>>>>> 65249c0a
 };
 
 const contextifiedComponents = new WeakMap<ComponentTypes, ComponentTypes>();
